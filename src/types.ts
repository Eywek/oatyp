import { SourceFile, Writers } from 'ts-morph'
import CodeFormatting from './code-formatting'
import CodeGen from './code-gen'
import type { OpenAPIV3 } from 'openapi-types'

export async function generateTypes (
  file: SourceFile,
  spec: OpenAPIV3.Document,
  opts: { addReadonlyWriteonlyModifiers: boolean }
): Promise<void> {
  if (opts.addReadonlyWriteonlyModifiers === true) {
    // Idea from https://stackoverflow.com/a/52443757
    file.addTypeAlias({
      name: 'readonlyP',
      type: "{ readonly?: '__readonly' }"
    })
    file.addTypeAlias({
      name: 'writeonlyP',
      type: "{ writeonly?: '__writeonly' }"
    })

    file.addTypeAlias({
      name: 'Primitive',
      type: 'string | Function | number | boolean | Symbol | undefined | null | Date'
    })
    for (const modifier of ['Readonly', 'Writeonly']) {
      file.addTypeAlias({
        name: `PropsWithout${modifier}`,
        typeParameters: ['T'],
        type: (writer) => {
          writer.write('{')
          // we also need to check the value to avoid matching Record<string, any>
          writer.withIndentationLevel(1, () => writer.writeLine(`[key in keyof T]: T[key] extends ${modifier.toLowerCase()}P ? NonNullable<T[key]['${modifier.toLowerCase()}']> extends '__${modifier.toLowerCase()}' ? never : key : key`))
          writer.write('}[keyof T]')
        }
      })
      file.addTypeAlias({
        name: `Without${modifier}`,
        typeParameters: ['T'],
        isExported: true,
        type: (writer) => {
          writer.write('T extends any ?')
          writer.withIndentationLevel(1, () => writer.writeLine('T extends Primitive ? T :'))
          writer.withIndentationLevel(1, () => writer.writeLine(`T extends Array<infer U> ? Without${modifier}<U>[] :`))
          writer.withIndentationLevel(1, () => writer.writeLine('{'))
          // note: we use Pick<> instead of `key in PropsWithout${modifier}<T>` to keep `?` modifier
          writer.withIndentationLevel(2, () => writer.writeLine(`[key in keyof Pick<T, PropsWithout${modifier}<T>>]: Pick<T, PropsWithout${modifier}<T>>[key] extends any ? Without${modifier}<Pick<T, PropsWithout${modifier}<T>>[key]> : never`))
          writer.withIndentationLevel(1, () => writer.writeLine('}'))
          writer.write(': never')
        }
      })
    }
  }

  for (const [name, schema] of Object.entries(spec.components?.schemas ?? {})) {
    if ('enum' in schema && schema.enum) {
      if (typeof schema.enum[0] === 'number') {
        file.addTypeAlias({
          isExported: true,
          name: CodeFormatting.makeNameSafeForIdentifier(name),
          type: schema.enum.length > 1 ?
            Writers.unionType(...(schema.enum.map(m => String(m)) as [string, string, ...string[]])) :
            String(schema.enum[0])
        })
      } else {
        file.addEnum({
          isExported: true,
          name: CodeFormatting.makeNameSafeForIdentifier(name),
          members: schema.enum.map((val) => ({ name: val.toUpperCase(), value: val }))
        })
      }
      continue
    }
    file.addTypeAlias({
      isExported: true,
      name: CodeFormatting.makeNameSafeForIdentifier(name),
      type: CodeGen.generateTypeForSchema(schema, spec)
    })
  }
<<<<<<< HEAD
=======
}

export function generateTypeForSchema (
  schema: OpenAPIV3.ReferenceObject | OpenAPIV3.ArraySchemaObject | OpenAPIV3.NonArraySchemaObject,
  spec: OpenAPIV3.Document,
  prefixRef?: string,
  addReadonlyWriteonlyPrefix?: boolean,
  opts: { readonly: boolean, writeonly: boolean, addReaonlyAndWriteonlyFilters: boolean } = {
    readonly: true,
    writeonly: true,
    addReaonlyAndWriteonlyFilters: true
  }
): WriterFunctionOrString {
  // Note: we use another to function to avoid needing to pass every arguments for recursive calls
  function generate (
    schema: OpenAPIV3.ReferenceObject | OpenAPIV3.ArraySchemaObject | OpenAPIV3.NonArraySchemaObject
  ): WriterFunctionOrString {
    if ('$ref' in schema) {
      let ref = extractRef(schema.$ref)
      if (prefixRef) ref = `${prefixRef}${ref}`
      // we don't add prefixes with enums (Types.WithoutReadonly<EnumName> doesn't work)
      const schemaForRef = retrieveRef(schema.$ref, spec)
      const refIsEnum = Array.isArray(schemaForRef.enum)
      if (addReadonlyWriteonlyPrefix && refIsEnum === false) {
        const typeName = opts.readonly === true ? 'WithoutWriteonly' : 'WithoutReadonly'
        ref = `${prefixRef ?? ''}${typeName}<${ref}>`
      }
      return ref
    }
    if (schema.allOf) {
      const types: WriterFunctionOrString[] = schema.allOf.map((subschema) => {
        return generate(subschema)
      })
      if (types.length < 2) {
        return types[0]
      }
      return Writers.intersectionType(...(types as [WriterFunctionOrString, WriterFunctionOrString, ...WriterFunctionOrString[]]))
    }
    if (schema.oneOf) {
      const types = schema.oneOf.map((subschema) => {
        return generate(subschema)
      }) as [WriterFunctionOrString, WriterFunctionOrString, ...WriterFunctionOrString[]]
      return Writers.unionType(...types)
    }
    if (schema.type === 'array') {
      const writerOrValue = generate(schema.items)
      return (writer) => {
        writer.write('(')
        if (typeof writerOrValue === 'function') {
          writerOrValue(writer)
        } else {
          writer.write(writerOrValue)
        }
        writer.write(')[]')
      }
    }
    if (schema.type === 'object') {
      const props = Object.entries(schema.properties ?? {})
        .reduce((props, [name, prop]) => {
          const questionMark = schema.required?.includes(name) === true ? '' : '?'
          const isReadonly = 'readOnly' in prop && prop.readOnly
          const isWriteonly = 'writeOnly' in prop && prop.writeOnly
          if (opts.readonly === false && isReadonly) {
            return props
          }
          if (opts.writeonly === false && isWriteonly) {
            return props
          }
          props[`${isReadonly ? 'readonly ' : ''}'${name}'${questionMark}`] = (writer) => {
            if (opts.addReaonlyAndWriteonlyFilters && (isReadonly || isWriteonly)) {
              writer.write('(') // we need to surround with parenthesis for unions (e.g. (string | number) & readOnly)
            }
            writeWriterOrString(writer, generate(prop))
            if (opts.addReaonlyAndWriteonlyFilters && isReadonly) {
              writer.write(') & readonlyP') // Used to remove them with mapped types
            }
            if (opts.addReaonlyAndWriteonlyFilters && isWriteonly) {
              writer.write(') & writeonlyP') // Used to remove them with mapped types
            }
          }
          return props
        }, {} as Record<string, WriterFunctionOrValue>)
      if (schema.additionalProperties && typeof schema.additionalProperties !== 'boolean') {
        props[`[key: string]`] = generate(schema.additionalProperties)
      }
      return Writers.object(props)
    }
    if (schema.type === 'boolean') {
      if (schema.enum) {
        return schema.enum.join(' | ')
      }
      return nullable('boolean', schema.nullable)
    }
    if (schema.type === 'integer' || schema.type === 'number') {
      if (schema.enum) {
        return schema.enum.join(' | ')
      }
      return nullable('number', schema.nullable)
    }
    if (schema.format === 'date' || schema.format === 'date-time') {
      return nullable('Date', schema.nullable)
    }
    if (schema.type === 'string') {
      if (schema.enum) {
        return schema.enum.map(member => `'${member}'`).join(' | ')
      }
      return nullable('string', schema.nullable)
    }
    if (schema.type === 'null') {
      return 'null'
    }
    return nullable('any', schema.nullable)
  }
  return generate(schema)
}

function nullable (type: string, nullable: boolean = false) {
  if (nullable === false) {
    return type
  }
  return `${type} | null`
}

export function writeWriterOrString (
  writer: CodeBlockWriter,
  writerOrValue: WriterFunctionOrString
) {
  if (typeof writerOrValue === 'function') {
    writerOrValue(writer)
  } else {
    writer.write(writerOrValue)
  }
}

function extractRef (ref: string) {
  return stringifyName(ref.substr('#/components/schemas/'.length))
}

function retrieveRef (ref: string, spec: OpenAPIV3.Document): OpenAPIV3.SchemaObject {
  const schema = spec.components!.schemas![ref.substr('#/components/schemas/'.length)]
  if ('$ref' in schema) {
    return retrieveRef(schema.$ref, spec)
  }
  return schema
}

function stringifyName (name: string) {
  return name.replace(/\.|-/g, '_')
>>>>>>> bed82a94
}<|MERGE_RESOLUTION|>--- conflicted
+++ resolved
@@ -30,7 +30,9 @@
         type: (writer) => {
           writer.write('{')
           // we also need to check the value to avoid matching Record<string, any>
-          writer.withIndentationLevel(1, () => writer.writeLine(`[key in keyof T]: T[key] extends ${modifier.toLowerCase()}P ? NonNullable<T[key]['${modifier.toLowerCase()}']> extends '__${modifier.toLowerCase()}' ? never : key : key`))
+          writer.withIndentationLevel(1, () => writer.writeLine(`[key in keyof T]: T[key] extends ${modifier.toLowerCase()}P`))
+          writer.withIndentationLevel(2, () => writer.writeLine(`? NonNullable<T[key]['${modifier.toLowerCase()}']> extends '__${modifier.toLowerCase()}' ? never : key`))
+          writer.withIndentationLevel(2, () => writer.writeLine(`: key`))
           writer.write('}[keyof T]')
         }
       })
@@ -44,8 +46,10 @@
           writer.withIndentationLevel(1, () => writer.writeLine(`T extends Array<infer U> ? Without${modifier}<U>[] :`))
           writer.withIndentationLevel(1, () => writer.writeLine('{'))
           // note: we use Pick<> instead of `key in PropsWithout${modifier}<T>` to keep `?` modifier
-          writer.withIndentationLevel(2, () => writer.writeLine(`[key in keyof Pick<T, PropsWithout${modifier}<T>>]: Pick<T, PropsWithout${modifier}<T>>[key] extends any ? Without${modifier}<Pick<T, PropsWithout${modifier}<T>>[key]> : never`))
-          writer.withIndentationLevel(1, () => writer.writeLine('}'))
+          writer.withIndentationLevel(2, () => writer.writeLine(`[key in keyof Pick<T, PropsWithout${modifier}<T>>]: Pick<T, PropsWithout${modifier}<T>>[key] extends any`))
+          writer.withIndentationLevel(3, () => writer.writeLine(`? Without${modifier}<Pick<T, PropsWithout${modifier}<T>>[key]>`))
+          writer.withIndentationLevel(3, () => writer.writeLine(`: never`))
+          writer.withIndentationLevel(1, () => writer.write('}'))
           writer.write(': never')
         }
       })
@@ -77,155 +81,4 @@
       type: CodeGen.generateTypeForSchema(schema, spec)
     })
   }
-<<<<<<< HEAD
-=======
-}
-
-export function generateTypeForSchema (
-  schema: OpenAPIV3.ReferenceObject | OpenAPIV3.ArraySchemaObject | OpenAPIV3.NonArraySchemaObject,
-  spec: OpenAPIV3.Document,
-  prefixRef?: string,
-  addReadonlyWriteonlyPrefix?: boolean,
-  opts: { readonly: boolean, writeonly: boolean, addReaonlyAndWriteonlyFilters: boolean } = {
-    readonly: true,
-    writeonly: true,
-    addReaonlyAndWriteonlyFilters: true
-  }
-): WriterFunctionOrString {
-  // Note: we use another to function to avoid needing to pass every arguments for recursive calls
-  function generate (
-    schema: OpenAPIV3.ReferenceObject | OpenAPIV3.ArraySchemaObject | OpenAPIV3.NonArraySchemaObject
-  ): WriterFunctionOrString {
-    if ('$ref' in schema) {
-      let ref = extractRef(schema.$ref)
-      if (prefixRef) ref = `${prefixRef}${ref}`
-      // we don't add prefixes with enums (Types.WithoutReadonly<EnumName> doesn't work)
-      const schemaForRef = retrieveRef(schema.$ref, spec)
-      const refIsEnum = Array.isArray(schemaForRef.enum)
-      if (addReadonlyWriteonlyPrefix && refIsEnum === false) {
-        const typeName = opts.readonly === true ? 'WithoutWriteonly' : 'WithoutReadonly'
-        ref = `${prefixRef ?? ''}${typeName}<${ref}>`
-      }
-      return ref
-    }
-    if (schema.allOf) {
-      const types: WriterFunctionOrString[] = schema.allOf.map((subschema) => {
-        return generate(subschema)
-      })
-      if (types.length < 2) {
-        return types[0]
-      }
-      return Writers.intersectionType(...(types as [WriterFunctionOrString, WriterFunctionOrString, ...WriterFunctionOrString[]]))
-    }
-    if (schema.oneOf) {
-      const types = schema.oneOf.map((subschema) => {
-        return generate(subschema)
-      }) as [WriterFunctionOrString, WriterFunctionOrString, ...WriterFunctionOrString[]]
-      return Writers.unionType(...types)
-    }
-    if (schema.type === 'array') {
-      const writerOrValue = generate(schema.items)
-      return (writer) => {
-        writer.write('(')
-        if (typeof writerOrValue === 'function') {
-          writerOrValue(writer)
-        } else {
-          writer.write(writerOrValue)
-        }
-        writer.write(')[]')
-      }
-    }
-    if (schema.type === 'object') {
-      const props = Object.entries(schema.properties ?? {})
-        .reduce((props, [name, prop]) => {
-          const questionMark = schema.required?.includes(name) === true ? '' : '?'
-          const isReadonly = 'readOnly' in prop && prop.readOnly
-          const isWriteonly = 'writeOnly' in prop && prop.writeOnly
-          if (opts.readonly === false && isReadonly) {
-            return props
-          }
-          if (opts.writeonly === false && isWriteonly) {
-            return props
-          }
-          props[`${isReadonly ? 'readonly ' : ''}'${name}'${questionMark}`] = (writer) => {
-            if (opts.addReaonlyAndWriteonlyFilters && (isReadonly || isWriteonly)) {
-              writer.write('(') // we need to surround with parenthesis for unions (e.g. (string | number) & readOnly)
-            }
-            writeWriterOrString(writer, generate(prop))
-            if (opts.addReaonlyAndWriteonlyFilters && isReadonly) {
-              writer.write(') & readonlyP') // Used to remove them with mapped types
-            }
-            if (opts.addReaonlyAndWriteonlyFilters && isWriteonly) {
-              writer.write(') & writeonlyP') // Used to remove them with mapped types
-            }
-          }
-          return props
-        }, {} as Record<string, WriterFunctionOrValue>)
-      if (schema.additionalProperties && typeof schema.additionalProperties !== 'boolean') {
-        props[`[key: string]`] = generate(schema.additionalProperties)
-      }
-      return Writers.object(props)
-    }
-    if (schema.type === 'boolean') {
-      if (schema.enum) {
-        return schema.enum.join(' | ')
-      }
-      return nullable('boolean', schema.nullable)
-    }
-    if (schema.type === 'integer' || schema.type === 'number') {
-      if (schema.enum) {
-        return schema.enum.join(' | ')
-      }
-      return nullable('number', schema.nullable)
-    }
-    if (schema.format === 'date' || schema.format === 'date-time') {
-      return nullable('Date', schema.nullable)
-    }
-    if (schema.type === 'string') {
-      if (schema.enum) {
-        return schema.enum.map(member => `'${member}'`).join(' | ')
-      }
-      return nullable('string', schema.nullable)
-    }
-    if (schema.type === 'null') {
-      return 'null'
-    }
-    return nullable('any', schema.nullable)
-  }
-  return generate(schema)
-}
-
-function nullable (type: string, nullable: boolean = false) {
-  if (nullable === false) {
-    return type
-  }
-  return `${type} | null`
-}
-
-export function writeWriterOrString (
-  writer: CodeBlockWriter,
-  writerOrValue: WriterFunctionOrString
-) {
-  if (typeof writerOrValue === 'function') {
-    writerOrValue(writer)
-  } else {
-    writer.write(writerOrValue)
-  }
-}
-
-function extractRef (ref: string) {
-  return stringifyName(ref.substr('#/components/schemas/'.length))
-}
-
-function retrieveRef (ref: string, spec: OpenAPIV3.Document): OpenAPIV3.SchemaObject {
-  const schema = spec.components!.schemas![ref.substr('#/components/schemas/'.length)]
-  if ('$ref' in schema) {
-    return retrieveRef(schema.$ref, spec)
-  }
-  return schema
-}
-
-function stringifyName (name: string) {
-  return name.replace(/\.|-/g, '_')
->>>>>>> bed82a94
 }